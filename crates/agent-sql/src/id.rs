--- conflicted
+++ resolved
@@ -1,4 +1,3 @@
-use hex::FromHexError;
 use sqlx::{postgres, Decode, Encode, Type, TypeInfo};
 
 /// Id is the Rust equivalent of the Postgres `flowid` type domain.
@@ -13,20 +12,12 @@
     pub fn new(b: [u8; 8]) -> Self {
         Self(b)
     }
-<<<<<<< HEAD
-    pub fn from_hex<T: AsRef<[u8]>>(hex: T) -> Result<Self, FromHexError> {
-=======
     pub fn from_hex<T: AsRef<[u8]>>(hex: T) -> Result<Self, hex::FromHexError> {
->>>>>>> 5b816de4
         let vec_bytes = hex::decode(hex)?;
         let exact: [u8; 8] = vec_bytes
             .as_slice()
             .try_into()
-<<<<<<< HEAD
-            .map_err(|_| FromHexError::InvalidStringLength)?;
-=======
             .map_err(|_| hex::FromHexError::InvalidStringLength)?;
->>>>>>> 5b816de4
 
         Ok(Id(exact))
     }
