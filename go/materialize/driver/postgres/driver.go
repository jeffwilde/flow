--- conflicted
+++ resolved
@@ -93,7 +93,7 @@
 		},
 		NewTransactor: func(ep *sqlDriver.Endpoint, spec *pf.MaterializationSpec, fence *sqlDriver.Fence) (lifecycle.Transactor, error) {
 			var err error
-			var target = sqlDriver.TableForMaterialization(ep.Tables.Target, "", spec)
+			var target = sqlDriver.TableForMaterialization(ep.Tables.TargetName, "", &ep.Generator.IdentifierQuotes, spec)
 			var d = &transactor{ctx: ep.Context}
 
 			// Build all SQL statements and parameter converters.
@@ -156,7 +156,6 @@
 	}
 }
 
-<<<<<<< HEAD
 type transactor struct {
 	ctx context.Context
 	// Variables exclusively used by Load.
@@ -184,28 +183,6 @@
 			stmt   *pgconn.StatementDescription
 			params sqlDriver.ParametersConverter
 		}
-=======
-func runPostgresTransactions(stream pm.Driver_TransactionsServer, endpoint *sqlDriver.Endpoint, spec *pf.MaterializationSpec, fence *sqlDriver.Fence) error {
-	var logEntry = fence.LogEntry()
-
-	var target = sqlDriver.TableForMaterialization(endpoint.Tables.TargetName, "", &endpoint.Generator.IdentifierQuotes, spec)
-	var _, keyParams, err = endpoint.Generator.QueryOnPrimaryKey(target, spec.FieldSelection.Document)
-	if err != nil {
-		return fmt.Errorf("generating key parameter converter: %w", err)
-	}
-	var loadSQL = strings.Join([]string{
-		"SELECT",
-		spec.FieldSelection.Document,
-		"FROM",
-		tempKeyTableName,
-		"NATURAL JOIN",
-		target.Identifier,
-		";",
-	}, " ")
-	insertSQL, insertParams, err := endpoint.Generator.InsertStatement(target)
-	if err != nil {
-		return fmt.Errorf("generating insert statement: %w", err)
->>>>>>> 2c83d96e
 	}
 }
 
@@ -216,16 +193,11 @@
 	}
 	defer txn.Rollback(d.ctx)
 
-<<<<<<< HEAD
 	var source = keyCopySource{
 		params:       d.load.params,
 		LoadIterator: it,
 	}
 	_, err = txn.CopyFrom(d.ctx, pgx.Identifier{tempTableName}, d.load.keys, &source)
-=======
-	var tempTable = loadKeyTempTable(spec, &endpoint.Generator.IdentifierQuotes)
-	createTemp, err := endpoint.Generator.CreateTable(tempTable)
->>>>>>> 2c83d96e
 	if err != nil {
 		return fmt.Errorf("copying Loads to temp table: %w", err)
 	} else if err := it.Err(); err != nil {
@@ -351,7 +323,6 @@
 func BuildSQL(gen *sqlDriver.Generator, table *sqlDriver.Table, fields *pf.FieldSelection) (
 	keyCreate, keyJoin string, err error) {
 
-<<<<<<< HEAD
 	var defs, joins []string
 	for _, key := range fields.Keys {
 		var col = table.GetColumn(key)
@@ -363,27 +334,13 @@
 
 		// CREATE TABLE column definitions.
 		defs = append(defs,
-			fmt.Sprintf("%q %s",
-				col.Name,
+			fmt.Sprintf("%s %s",
+				col.Identifier,
 				resolved.SQLType,
 			),
 		)
 		// JOIN constraints.
-		joins = append(joins, fmt.Sprintf("l.%q = r.%q", col.Name, col.Name))
-=======
-func loadKeyTempTable(spec *pf.MaterializationSpec, identQuotes *sqlDriver.TokenPair) *sqlDriver.Table {
-	var columns = make([]sqlDriver.Column, len(spec.FieldSelection.Keys))
-	for i, keyField := range spec.FieldSelection.Keys {
-		var projection = spec.Collection.GetProjection(keyField)
-		columns[i] = sqlDriver.ColumnForProjection(projection, identQuotes)
-	}
-	return &sqlDriver.Table{
-		Identifier:   tempKeyTableName,
-		Columns:      columns,
-		IfNotExists:  true,
-		Temporary:    true,
-		TempOnCommit: "DELETE ROWS",
->>>>>>> 2c83d96e
+		joins = append(joins, fmt.Sprintf("l.%s = r.%s", col.Identifier, col.Identifier))
 	}
 
 	// CREATE temporary table which queues keys to load.
@@ -398,13 +355,13 @@
 
 	// SELECT documents included in keys to load.
 	keyJoin = fmt.Sprintf(`
-		SELECT l.%q
-			FROM %q AS l
+		SELECT l.%s
+			FROM %s AS l
 			JOIN %s AS r
 			ON %s
 		;`,
-		fields.Document,
-		table.Name,
+		table.GetColumn(fields.Document).Identifier,
+		table.Identifier,
 		tempTableName,
 		strings.Join(joins, " AND "),
 	)
